from copy import deepcopy

from jinja2 import Environment, FileSystemLoader
import os
import pathlib
import datetime
from itertools import chain
from .stats import sort_stats


def render_template(file, **kwargs):
    templates_path = os.path.join(pathlib.Path(__file__).parent.absolute(), "templates")
    env = Environment(loader=FileSystemLoader(templates_path), extensions=["jinja2.ext.do"])
    template = env.get_template(file)
    return template.render(**kwargs)


def get_html_report(environment, show_download_link=True):
    stats = environment.runner.stats

    start_ts = stats.start_time
    start_time = datetime.datetime.fromtimestamp(start_ts).strftime("%Y-%m-%d %H:%M:%S")

    end_ts = stats.last_request_timestamp
    if end_ts:
        end_time = datetime.datetime.fromtimestamp(end_ts).strftime("%Y-%m-%d %H:%M:%S")
    else:
        end_time = start_time

    host = None
    if environment.host:
        host = environment.host
    elif environment.runner.user_classes:
        all_hosts = set([l.host for l in environment.runner.user_classes])
        if len(all_hosts) == 1:
            host = list(all_hosts)[0]

    requests_statistics = list(chain(sort_stats(stats.entries), [stats.total]))
    failures_statistics = sort_stats(stats.errors)
<<<<<<< HEAD
    exceptions_statistics = []
    exceptions = deepcopy(environment.runner.exceptions)
    for exc in exceptions.values():
        exc["nodes"] = ", ".join(exc["nodes"])
        exceptions_statistics.append(exc)
=======
    exceptions_statistics = [
        {**exc, "nodes": ", ".join(exc["nodes"])} for exc in environment.runner.exceptions.values()
    ]
>>>>>>> 198fc7ca

    history = stats.history

    static_js = []
    js_files = ["jquery-1.11.3.min.js", "echarts.common.min.js", "vintage.js", "chart.js"]
    for js_file in js_files:
        path = os.path.join(os.path.dirname(__file__), "static", js_file)
        static_js.append("// " + js_file)
        with open(path, encoding="utf8") as f:
            static_js.append(f.read())
        static_js.extend(["", ""])

    static_css = []
    css_files = ["tables.css"]
    for css_file in css_files:
        path = os.path.join(os.path.dirname(__file__), "static", "css", css_file)
        static_css.append("/* " + css_file + " */")
        with open(path, encoding="utf8") as f:
            static_css.append(f.read())
        static_css.extend(["", ""])

    res = render_template(
        "report.html",
        int=int,
        round=round,
        requests_statistics=requests_statistics,
        failures_statistics=failures_statistics,
        exceptions_statistics=exceptions_statistics,
        start_time=start_time,
        end_time=end_time,
        host=host,
        history=history,
        static_js="\n".join(static_js),
        static_css="\n".join(static_css),
        show_download_link=show_download_link,
    )

    return res<|MERGE_RESOLUTION|>--- conflicted
+++ resolved
@@ -37,17 +37,9 @@
 
     requests_statistics = list(chain(sort_stats(stats.entries), [stats.total]))
     failures_statistics = sort_stats(stats.errors)
-<<<<<<< HEAD
-    exceptions_statistics = []
-    exceptions = deepcopy(environment.runner.exceptions)
-    for exc in exceptions.values():
-        exc["nodes"] = ", ".join(exc["nodes"])
-        exceptions_statistics.append(exc)
-=======
     exceptions_statistics = [
         {**exc, "nodes": ", ".join(exc["nodes"])} for exc in environment.runner.exceptions.values()
     ]
->>>>>>> 198fc7ca
 
     history = stats.history
 
