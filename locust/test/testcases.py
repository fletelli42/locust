--- conflicted
+++ resolved
@@ -150,12 +150,6 @@
         self.mocked_log = MockedLoggingHandler
                       
     def tearDown(self):
-<<<<<<< HEAD
-=======
-        for event, handlers in self._event_handlers.items():
-            event._handlers = handlers
-        
->>>>>>> 7c6c015c
         # restore logging class
         logging.root.removeHandler(self._logger_class)
         [logging.root.addHandler(h) for h in self._root_log_handlers]
