import time
import unittest

from locust.core import HttpLocust, TaskSet, task
from locust.inspectlocust import get_task_ratio_dict
from locust.rpc.protocol import Message
from locust.stats import CachedResponseTimes, RequestStats, StatsEntry, diff_response_time_dicts, global_stats
from six.moves import xrange

<<<<<<< HEAD
from locust.test.testcases import WebserverTestCase
from locust.stats import RequestStats, StatsEntry, global_stats
from locust.core import HttpLocust, Locust, TaskSet, task
from locust.inspectlocust import get_task_ratio_dict
from locust.rpc.protocol import Message
=======
from .testcases import WebserverTestCase

>>>>>>> bf8d15c8

class TestRequestStats(unittest.TestCase):
    def setUp(self):
        self.stats = RequestStats()
        self.stats.start_time = time.time()
        self.s = StatsEntry(self.stats, "test_entry", "GET")
        self.s.log(45, 0)
        self.s.log(135, 0)
        self.s.log(44, 0)
        self.s.log_error(Exception("dummy fail"))
        self.s.log_error(Exception("dummy fail"))
        self.s.log(375, 0)
        self.s.log(601, 0)
        self.s.log(35, 0)
        self.s.log(79, 0)
        self.s.log_error(Exception("dummy fail"))

    def test_percentile(self):
        s = StatsEntry(self.stats, "percentile_test", "GET")
        for x in xrange(100):
            s.log(x, 0)

        self.assertEqual(s.get_response_time_percentile(0.5), 50)
        self.assertEqual(s.get_response_time_percentile(0.6), 60)
        self.assertEqual(s.get_response_time_percentile(0.95), 95)

    def test_median(self):
        self.assertEqual(self.s.median_response_time, 79)

    def test_total_rps(self):
        self.assertEqual(self.s.total_rps, 7)

    def test_current_rps(self):
        self.stats.total.last_request_timestamp = int(time.time()) + 4
        self.assertEqual(self.s.current_rps, 3.5)

        self.stats.total.last_request_timestamp = int(time.time()) + 25
        self.assertEqual(self.s.current_rps, 0)

    def test_num_reqs_fails(self):
        self.assertEqual(self.s.num_requests, 7)
        self.assertEqual(self.s.num_failures, 3)

    def test_avg(self):
        self.assertEqual(self.s.avg_response_time, 187.71428571428572)

    def test_reset(self):
        self.s.reset()
        self.s.log(756, 0)
        self.s.log_error(Exception("dummy fail after reset"))
        self.s.log(85, 0)

        self.assertEqual(self.s.total_rps, 2)
        self.assertEqual(self.s.num_requests, 2)
        self.assertEqual(self.s.num_failures, 1)
        self.assertEqual(self.s.avg_response_time, 420.5)
        self.assertEqual(self.s.median_response_time, 85)
    
    def test_reset_min_response_time(self):
        self.s.reset()
        self.s.log(756, 0)
        self.assertEqual(756, self.s.min_response_time)

    def test_aggregation(self):
        s1 = StatsEntry(self.stats, "aggregate me!", "GET")
        s1.log(12, 0)
        s1.log(12, 0)
        s1.log(38, 0)
        s1.log_error("Dummy exzeption")

        s2 = StatsEntry(self.stats, "aggregate me!", "GET")
        s2.log_error("Dummy exzeption")
        s2.log_error("Dummy exzeption")
        s2.log(12, 0)
        s2.log(99, 0)
        s2.log(14, 0)
        s2.log(55, 0)
        s2.log(38, 0)
        s2.log(55, 0)
        s2.log(97, 0)

        s = StatsEntry(self.stats, "GET", "")
        s.extend(s1)
        s.extend(s2)

        self.assertEqual(s.num_requests, 10)
        self.assertEqual(s.num_failures, 3)
        self.assertEqual(s.median_response_time, 38)
        self.assertEqual(s.avg_response_time, 43.2)

    def test_aggregation_with_rounding(self):
        s1 = StatsEntry(self.stats, "round me!", "GET")
        s1.log(122, 0)    # (rounded 120) min
        s1.log(992, 0)    # (rounded 990) max
        s1.log(142, 0)    # (rounded 140)
        s1.log(552, 0)    # (rounded 550)
        s1.log(557, 0)    # (rounded 560)
        s1.log(387, 0)    # (rounded 390)
        s1.log(557, 0)    # (rounded 560)
        s1.log(977, 0)    # (rounded 980)

        self.assertEqual(s1.num_requests, 8)
        self.assertEqual(s1.median_response_time, 550)
        self.assertEqual(s1.avg_response_time, 535.75)
        self.assertEqual(s1.min_response_time, 122)
        self.assertEqual(s1.max_response_time, 992)

    def test_percentile_rounded_down(self):
        s1 = StatsEntry(self.stats, "rounding down!", "GET")
        s1.log(122, 0)    # (rounded 120) min
        actual_percentile = s1.percentile()
        self.assertEqual(actual_percentile, " GET rounding down!                                                  1    120    120    120    120    120    120    120    120    120")

    def test_percentile_rounded_up(self):
        s2 = StatsEntry(self.stats, "rounding up!", "GET")
        s2.log(127, 0)    # (rounded 130) min
        actual_percentile = s2.percentile()
        self.assertEqual(actual_percentile, " GET rounding up!                                                    1    130    130    130    130    130    130    130    130    130")
    
    def test_error_grouping(self):
        # reset stats
        self.stats = RequestStats()
        
        self.stats.log_error("GET", "/some-path", Exception("Exception!"))
        self.stats.log_error("GET", "/some-path", Exception("Exception!"))
            
        self.assertEqual(1, len(self.stats.errors))
        self.assertEqual(2, list(self.stats.errors.values())[0].occurences)
        
        self.stats.log_error("GET", "/some-path", Exception("Another exception!"))
        self.stats.log_error("GET", "/some-path", Exception("Another exception!"))
        self.stats.log_error("GET", "/some-path", Exception("Third exception!"))
        self.assertEqual(3, len(self.stats.errors))
    
    def test_error_grouping_errors_with_memory_addresses(self):
        # reset stats
        self.stats = RequestStats()
        class Dummy(object):
            pass
        
        self.stats.log_error("GET", "/", Exception("Error caused by %r" % Dummy()))
        self.assertEqual(1, len(self.stats.errors))
    
    def test_serialize_through_message(self):
        """
        Serialize a RequestStats instance, then serialize it through a Message, 
        and unserialize the whole thing again. This is done "IRL" when stats are sent 
        from slaves to master.
        """
        s1 = StatsEntry(self.stats, "test", "GET")
        s1.log(10, 0)
        s1.log(20, 0)
        s1.log(40, 0)
        u1 = StatsEntry.unserialize(s1.serialize())
        
        data = Message.unserialize(Message("dummy", s1.serialize(), "none").serialize()).data
        u1 = StatsEntry.unserialize(data)
        
        self.assertEqual(20, u1.median_response_time)
    
    
class TestStatsEntryResponseTimesCache(unittest.TestCase):
    def setUp(self, *args, **kwargs):
        super(TestStatsEntryResponseTimesCache, self).setUp(*args, **kwargs)
        self.stats = RequestStats()
    
    def test_response_times_cached(self):
        s = StatsEntry(self.stats, "/", "GET", use_response_times_cache=True)
        self.assertEqual(1, len(s.response_times_cache))
        s.log(11, 1337)
        self.assertEqual(1, len(s.response_times_cache))
        s.last_request_timestamp -= 1
        s.log(666, 1337)
        self.assertEqual(2, len(s.response_times_cache))
        self.assertEqual(CachedResponseTimes(
            response_times={11:1}, 
            num_requests=1,
        ), s.response_times_cache[s.last_request_timestamp-1])
    
    def test_response_times_not_cached_if_not_enabled(self):
        s = StatsEntry(self.stats, "/", "GET")
        s.log(11, 1337)
        self.assertEqual(None, s.response_times_cache)
        s.last_request_timestamp -= 1
        s.log(666, 1337)
        self.assertEqual(None, s.response_times_cache)
    
    def test_latest_total_response_times_pruned(self):
        """
        Check that RequestStats.latest_total_response_times are pruned when execeeding 20 entries
        """
        s = StatsEntry(self.stats, "/", "GET", use_response_times_cache=True)
        t = int(time.time())
        for i in reversed(range(2, 30)):
            s.response_times_cache[t-i] = CachedResponseTimes(response_times={}, num_requests=0)
        self.assertEqual(29, len(s.response_times_cache))
        s.log(17, 1337)
        s.last_request_timestamp -= 1
        s.log(1, 1)
        self.assertEqual(20, len(s.response_times_cache))
        self.assertEqual(
            CachedResponseTimes(response_times={17:1}, num_requests=1),
            s.response_times_cache.popitem(last=True)[1],
        )
    
    def test_get_current_response_time_percentile(self):
        s = StatsEntry(self.stats, "/", "GET", use_response_times_cache=True)
        t = int(time.time())
        s.response_times_cache[t-10] = CachedResponseTimes(
            response_times={i:1 for i in xrange(100)},
            num_requests=200
        )
        s.response_times_cache[t-10].response_times[1] = 201
        
        s.response_times = {i:2 for i in xrange(100)}
        s.response_times[1] = 202
        s.num_requests = 300
        
        self.assertEqual(95, s.get_current_response_time_percentile(0.95))
    
    def test_diff_response_times_dicts(self):
        self.assertEqual({1:5, 6:8}, diff_response_time_dicts(
            {1:6, 6:16, 2:2}, 
            {1:1, 6:8, 2:2},
        ))
        self.assertEqual({}, diff_response_time_dicts(
            {}, 
            {},
        ))
        self.assertEqual({10:15}, diff_response_time_dicts(
            {10:15}, 
            {},
        ))
        self.assertEqual({10:10}, diff_response_time_dicts(
            {10:10}, 
            {},
        ))
        self.assertEqual({}, diff_response_time_dicts(
            {1:1}, 
            {1:1},
        ))


class TestRequestStatsWithWebserver(WebserverTestCase):
    def test_request_stats_content_length(self):
        class MyLocust(HttpLocust):
            host = "http://127.0.0.1:%i" % self.port
    
        locust = MyLocust()
        locust.client.get("/ultra_fast")
        self.assertEqual(global_stats.get("/ultra_fast", "GET").avg_content_length, len("This is an ultra fast response"))
        locust.client.get("/ultra_fast")
        self.assertEqual(global_stats.get("/ultra_fast", "GET").avg_content_length, len("This is an ultra fast response"))
    
    def test_request_stats_no_content_length(self):
        class MyLocust(HttpLocust):
            host = "http://127.0.0.1:%i" % self.port
        l = MyLocust()
        path = "/no_content_length"
        r = l.client.get(path)
        self.assertEqual(global_stats.get(path, "GET").avg_content_length, len("This response does not have content-length in the header"))
    
    def test_request_stats_no_content_length_streaming(self):
        class MyLocust(HttpLocust):
            host = "http://127.0.0.1:%i" % self.port
        l = MyLocust()
        path = "/no_content_length"
        r = l.client.get(path, stream=True)
        self.assertEqual(0, global_stats.get(path, "GET").avg_content_length)
    
    def test_request_stats_named_endpoint(self):
        class MyLocust(HttpLocust):
            host = "http://127.0.0.1:%i" % self.port
    
        locust = MyLocust()
        locust.client.get("/ultra_fast", name="my_custom_name")
        self.assertEqual(1, global_stats.get("my_custom_name", "GET").num_requests)
    
    def test_request_stats_query_variables(self):
        class MyLocust(HttpLocust):
            host = "http://127.0.0.1:%i" % self.port
    
        locust = MyLocust()
        locust.client.get("/ultra_fast?query=1")
        self.assertEqual(1, global_stats.get("/ultra_fast?query=1", "GET").num_requests)
    
    def test_request_stats_put(self):
        class MyLocust(HttpLocust):
            host = "http://127.0.0.1:%i" % self.port
    
        locust = MyLocust()
        locust.client.put("/put")
        self.assertEqual(1, global_stats.get("/put", "PUT").num_requests)
    
    def test_request_connection_error(self):
        class MyLocust(HttpLocust):
            host = "http://localhost:1"
        
        locust = MyLocust()
        response = locust.client.get("/", timeout=0.1)
        self.assertEqual(response.status_code, 0)
        self.assertEqual(1, global_stats.get("/", "GET").num_failures)
        self.assertEqual(0, global_stats.get("/", "GET").num_requests)


class MyTaskSet(TaskSet):
    @task(75)
    def root_task(self):
        pass
    
    @task(25)
    class MySubTaskSet(TaskSet):
        @task
        def task1(self):
            pass
        @task
        def task2(self):
            pass
    
class TestInspectLocust(unittest.TestCase):
    def test_get_task_ratio_dict_relative(self):
        ratio = get_task_ratio_dict([MyTaskSet])
        self.assertEqual(1.0, ratio["MyTaskSet"]["ratio"])
        self.assertEqual(0.75, ratio["MyTaskSet"]["tasks"]["root_task"]["ratio"])
        self.assertEqual(0.25, ratio["MyTaskSet"]["tasks"]["MySubTaskSet"]["ratio"])
        self.assertEqual(0.5, ratio["MyTaskSet"]["tasks"]["MySubTaskSet"]["tasks"]["task1"]["ratio"])
        self.assertEqual(0.5, ratio["MyTaskSet"]["tasks"]["MySubTaskSet"]["tasks"]["task2"]["ratio"])
    
    def test_get_task_ratio_dict_total(self):
        ratio = get_task_ratio_dict([MyTaskSet], total=True)
        self.assertEqual(1.0, ratio["MyTaskSet"]["ratio"])
        self.assertEqual(0.75, ratio["MyTaskSet"]["tasks"]["root_task"]["ratio"])
        self.assertEqual(0.25, ratio["MyTaskSet"]["tasks"]["MySubTaskSet"]["ratio"])
        self.assertEqual(0.125, ratio["MyTaskSet"]["tasks"]["MySubTaskSet"]["tasks"]["task1"]["ratio"])
        self.assertEqual(0.125, ratio["MyTaskSet"]["tasks"]["MySubTaskSet"]["tasks"]["task2"]["ratio"])<|MERGE_RESOLUTION|>--- conflicted
+++ resolved
@@ -7,16 +7,8 @@
 from locust.stats import CachedResponseTimes, RequestStats, StatsEntry, diff_response_time_dicts, global_stats
 from six.moves import xrange
 
-<<<<<<< HEAD
-from locust.test.testcases import WebserverTestCase
-from locust.stats import RequestStats, StatsEntry, global_stats
-from locust.core import HttpLocust, Locust, TaskSet, task
-from locust.inspectlocust import get_task_ratio_dict
-from locust.rpc.protocol import Message
-=======
 from .testcases import WebserverTestCase
 
->>>>>>> bf8d15c8
 
 class TestRequestStats(unittest.TestCase):
     def setUp(self):
